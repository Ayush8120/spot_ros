import time
import math

import bosdyn.client.auth
from bosdyn.client import create_standard_sdk, ResponseError, RpcError
from bosdyn.client import robot_command
from bosdyn.client.async_tasks import AsyncPeriodicQuery, AsyncTasks
from bosdyn.geometry import EulerZXY

from bosdyn.client.robot_state import RobotStateClient
from bosdyn.client.robot_command import (
    RobotCommandClient,
    RobotCommandBuilder,
    blocking_stand,
)
from bosdyn.client.graph_nav import GraphNavClient
from bosdyn.client.frame_helpers import (
    get_odom_tform_body,
    ODOM_FRAME_NAME,
    BODY_FRAME_NAME,
)
from bosdyn.client.power import safe_power_off, PowerClient, power_on
from bosdyn.client.lease import LeaseClient, LeaseKeepAlive
from bosdyn.client.image import ImageClient, build_image_request
from bosdyn.client.docking import DockingClient, blocking_dock_robot, blocking_undock
from bosdyn.api import image_pb2
from bosdyn.api import estop_pb2, image_pb2
from bosdyn.api.graph_nav import graph_nav_pb2
from bosdyn.api.graph_nav import map_pb2
from bosdyn.api.graph_nav import nav_pb2
from bosdyn.client.estop import EstopClient, EstopEndpoint, EstopKeepAlive
from bosdyn.client import power
from bosdyn.client import frame_helpers
from bosdyn.client import math_helpers
from bosdyn.client import robot_command
from bosdyn.client.exceptions import InternalServerError

from . import graph_nav_util

from bosdyn.api import arm_command_pb2
import bosdyn.api.robot_state_pb2 as robot_state_proto
from bosdyn.api import basic_command_pb2
from bosdyn.api import synchronized_command_pb2
from bosdyn.api import robot_command_pb2
from bosdyn.api import geometry_pb2
from bosdyn.api import trajectory_pb2
from bosdyn.util import seconds_to_duration
from google.protobuf.duration_pb2 import Duration
from google.protobuf.timestamp_pb2 import Timestamp

from bosdyn.api import manipulation_api_pb2
from bosdyn.client.manipulation_api_client import ManipulationApiClient

front_image_sources = [
    "frontleft_fisheye_image",
    "frontright_fisheye_image",
    "frontleft_depth",
    "frontright_depth",
]
"""List of image sources for front image periodic query"""
side_image_sources = [
    "left_fisheye_image",
    "right_fisheye_image",
    "left_depth",
    "right_depth",
]
"""List of image sources for side image periodic query"""
rear_image_sources = ["back_fisheye_image", "back_depth"]
"""List of image sources for rear image periodic query"""
hand_image_sources = [
    "hand_image",
    "hand_depth",
    "hand_color_image",
    "hand_depth_in_hand_color_frame",
]
"""List of image sources for hand image periodic query"""


class AsyncRobotState(AsyncPeriodicQuery):
    """Class to get robot state at regular intervals.  get_robot_state_async query sent to the robot at every tick.  Callback registered to defined callback function.

    Attributes:
        client: The Client to a service on the robot
        logger: Logger object
        rate: Rate (Hz) to trigger the query
        callback: Callback function to call when the results of the query are available
    """

    def __init__(self, client, logger, rate, callback):
        super(AsyncRobotState, self).__init__(
            "robot-state", client, logger, period_sec=1.0 / max(rate, 1.0)
        )
        self._callback = None
        if rate > 0.0:
            self._callback = callback

    def _start_query(self):
        if self._callback:
            callback_future = self._client.get_robot_state_async()
            callback_future.add_done_callback(self._callback)
            return callback_future


class AsyncMetrics(AsyncPeriodicQuery):
    """Class to get robot metrics at regular intervals.  get_robot_metrics_async query sent to the robot at every tick.  Callback registered to defined callback function.

    Attributes:
        client: The Client to a service on the robot
        logger: Logger object
        rate: Rate (Hz) to trigger the query
        callback: Callback function to call when the results of the query are available
    """

    def __init__(self, client, logger, rate, callback):
        super(AsyncMetrics, self).__init__(
            "robot-metrics", client, logger, period_sec=1.0 / max(rate, 1.0)
        )
        self._callback = None
        if rate > 0.0:
            self._callback = callback

    def _start_query(self):
        if self._callback:
            callback_future = self._client.get_robot_metrics_async()
            callback_future.add_done_callback(self._callback)
            return callback_future


class AsyncLease(AsyncPeriodicQuery):
    """Class to get lease state at regular intervals.  list_leases_async query sent to the robot at every tick.  Callback registered to defined callback function.

    Attributes:
        client: The Client to a service on the robot
        logger: Logger object
        rate: Rate (Hz) to trigger the query
        callback: Callback function to call when the results of the query are available
    """

    def __init__(self, client, logger, rate, callback):
        super(AsyncLease, self).__init__(
            "lease", client, logger, period_sec=1.0 / max(rate, 1.0)
        )
        self._callback = None
        if rate > 0.0:
            self._callback = callback

    def _start_query(self):
        if self._callback:
            callback_future = self._client.list_leases_async()
            callback_future.add_done_callback(self._callback)
            return callback_future


class AsyncImageService(AsyncPeriodicQuery):
    """Class to get images at regular intervals.  get_image_from_sources_async query sent to the robot at every tick.  Callback registered to defined callback function.

    Attributes:
        client: The Client to a service on the robot
        logger: Logger object
        rate: Rate (Hz) to trigger the query
        callback: Callback function to call when the results of the query are available
    """

    def __init__(self, client, logger, rate, callback, image_requests):
        super(AsyncImageService, self).__init__(
            "robot_image_service", client, logger, period_sec=1.0 / max(rate, 1.0)
        )
        self._callback = None
        if rate > 0.0:
            self._callback = callback
        self._image_requests = image_requests

    def _start_query(self):
        if self._callback:
            callback_future = self._client.get_image_async(self._image_requests)
            callback_future.add_done_callback(self._callback)
            return callback_future


class AsyncIdle(AsyncPeriodicQuery):
    """Class to check if the robot is moving, and if not, command a stand with the set mobility parameters

    Attributes:
        client: The Client to a service on the robot
        logger: Logger object
        rate: Rate (Hz) to trigger the query
        spot_wrapper: A handle to the wrapper library
    """

    def __init__(self, client, logger, rate, spot_wrapper):
        super(AsyncIdle, self).__init__("idle", client, logger, period_sec=1.0 / rate)

        self._spot_wrapper = spot_wrapper

    def _start_query(self):
        if self._spot_wrapper._last_stand_command != None:
            try:
                response = self._client.robot_command_feedback(
                    self._spot_wrapper._last_stand_command
                )
                status = (
                    response.feedback.synchronized_feedback.mobility_command_feedback.stand_feedback.status
                )
                self._spot_wrapper._is_sitting = False
                if status == basic_command_pb2.StandCommand.Feedback.STATUS_IS_STANDING:
                    self._spot_wrapper._is_standing = True
                    self._spot_wrapper._last_stand_command = None
                elif (
                    status == basic_command_pb2.StandCommand.Feedback.STATUS_IN_PROGRESS
                ):
                    self._spot_wrapper._is_standing = False
                else:
                    self._logger.warn("Stand command in unknown state")
                    self._spot_wrapper._is_standing = False
            except (ResponseError, RpcError) as e:
                self._logger.error("Error when getting robot command feedback: %s", e)
                self._spot_wrapper._last_stand_command = None

        if self._spot_wrapper._last_sit_command != None:
            try:
                self._spot_wrapper._is_standing = False
                response = self._client.robot_command_feedback(
                    self._spot_wrapper._last_sit_command
                )
                if (
                    response.feedback.synchronized_feedback.mobility_command_feedback.sit_feedback.status
                    == basic_command_pb2.SitCommand.Feedback.STATUS_IS_SITTING
                ):
                    self._spot_wrapper._is_sitting = True
                    self._spot_wrapper._last_sit_command = None
                else:
                    self._spot_wrapper._is_sitting = False
            except (ResponseError, RpcError) as e:
                self._logger.error("Error when getting robot command feedback: %s", e)
                self._spot_wrapper._last_sit_command = None

        is_moving = False

        if self._spot_wrapper._last_velocity_command_time != None:
            if time.time() < self._spot_wrapper._last_velocity_command_time:
                is_moving = True
            else:
                self._spot_wrapper._last_velocity_command_time = None

        if self._spot_wrapper._last_trajectory_command != None:
            try:
                response = self._client.robot_command_feedback(
                    self._spot_wrapper._last_trajectory_command
                )
                status = (
                    response.feedback.synchronized_feedback.mobility_command_feedback.se2_trajectory_feedback.status
                )
                # STATUS_AT_GOAL always means that the robot reached the goal. If the trajectory command did not
                # request precise positioning, then STATUS_NEAR_GOAL also counts as reaching the goal
                if (
                    status
                    == basic_command_pb2.SE2TrajectoryCommand.Feedback.STATUS_AT_GOAL
                    or (
                        status
                        == basic_command_pb2.SE2TrajectoryCommand.Feedback.STATUS_NEAR_GOAL
                        and not self._spot_wrapper._last_trajectory_command_precise
                    )
                ):
                    self._spot_wrapper._at_goal = True
                    # Clear the command once at the goal
                    self._spot_wrapper._last_trajectory_command = None
                elif (
                    status
                    == basic_command_pb2.SE2TrajectoryCommand.Feedback.STATUS_GOING_TO_GOAL
                ):
                    is_moving = True
                elif (
                    status
                    == basic_command_pb2.SE2TrajectoryCommand.Feedback.STATUS_NEAR_GOAL
                ):
                    is_moving = True
                    self._spot_wrapper._near_goal = True
                elif (
                    status
                    == basic_command_pb2.SE2TrajectoryCommand.Feedback.STATUS_UNKNOWN
                ):
                    self._spot_wrapper._trajectory_status_unknown = True
                    self._spot_wrapper._last_trajectory_command = None
                else:
                    self._logger.error(
                        "Received trajectory command status outside of expected range, value is {}".format(
                            status
                        )
                    )
                    self._spot_wrapper._last_trajectory_command = None
            except (ResponseError, RpcError) as e:
                self._logger.error("Error when getting robot command feedback: %s", e)
                self._spot_wrapper._last_trajectory_command = None

        self._spot_wrapper._is_moving = is_moving

        if (
            self._spot_wrapper.is_standing
            and not self._spot_wrapper.is_moving
            and self._spot_wrapper._last_trajectory_command is not None
            and self._spot_wrapper._last_stand_command is not None
            and self._spot_wrapper._last_velocity_command_time is not None
            and self._spot_wrapper._last_docking_command is not None
        ):
            self._spot_wrapper.stand(False)


class AsyncEStopMonitor(AsyncPeriodicQuery):
    """Class to check if the estop endpoint is still valid

    Attributes:
        client: The Client to a service on the robot
        logger: Logger object
        rate: Rate (Hz) to trigger the query
        spot_wrapper: A handle to the wrapper library
    """

    def __init__(self, client, logger, rate, spot_wrapper):
        super(AsyncEStopMonitor, self).__init__(
            "estop_alive", client, logger, period_sec=1.0 / rate
        )
        self._spot_wrapper = spot_wrapper

    def _start_query(self):
        if not self._spot_wrapper._estop_keepalive:
            self._logger.debug("No keepalive yet - the lease has not been claimed.")
            return

        last_estop_status = self._spot_wrapper._estop_keepalive.status_queue.queue[-1]
        if (
            last_estop_status[0]
            == self._spot_wrapper._estop_keepalive.KeepAliveStatus.ERROR
        ):
            self._logger.error(
                "Estop keepalive has an error: {}".format(last_estop_status[1])
            )
        elif (
            last_estop_status
            == self._spot_wrapper._estop_keepalive.KeepAliveStatus.DISABLED
        ):
            self._logger.error(
                "Estop keepalive is disabled: {}".format(last_estop_status[1])
            )
        else:
            # estop keepalive is ok
            pass


class SpotWrapper:
    """Generic wrapper class to encompass release 1.1.4 API features as well as maintaining leases automatically"""

    def __init__(
        self,
        username,
        password,
        hostname,
        logger,
        estop_timeout=9.0,
        rates={},
        callbacks={},
    ):
        self._username = username
        self._password = password
        self._hostname = hostname
        self._logger = logger
        self._rates = rates
        self._callbacks = callbacks
        self._estop_timeout = estop_timeout
        self._keep_alive = True
        self._valid = True

        self._mobility_params = RobotCommandBuilder.mobility_params()
        self._is_standing = False
        self._is_sitting = True
        self._is_moving = False
        self._at_goal = False
        self._near_goal = False
        self._trajectory_status_unknown = False
        self._last_stand_command = None
        self._last_sit_command = None
        self._last_trajectory_command = None
        self._last_trajectory_command_precise = None
        self._last_velocity_command_time = None
        self._last_docking_command = None

        self._front_image_requests = []
        for source in front_image_sources:
            self._front_image_requests.append(
                build_image_request(source, image_format=image_pb2.Image.FORMAT_RAW)
            )

        self._side_image_requests = []
        for source in side_image_sources:
            self._side_image_requests.append(
                build_image_request(source, image_format=image_pb2.Image.FORMAT_RAW)
            )

        self._rear_image_requests = []
        for source in rear_image_sources:
            self._rear_image_requests.append(
                build_image_request(source, image_format=image_pb2.Image.FORMAT_RAW)
            )

        self._hand_image_requests = []
        for source in hand_image_sources:
            self._hand_image_requests.append(
                build_image_request(source, image_format=image_pb2.Image.FORMAT_RAW)
            )

        try:
            self._sdk = create_standard_sdk("ros_spot")
        except Exception as e:
            self._logger.error("Error creating SDK object: %s", e)
            self._valid = False
            return

        self._logger.info("Initialising robot at {}".format(self._hostname))
        self._robot = self._sdk.create_robot(self._hostname)

        authenticated = False
        while not authenticated:
            try:
                self._logger.info("Trying to authenticate with robot...")
                self._robot.authenticate(self._username, self._password)
                self._robot.start_time_sync()
                self._logger.info("Successfully authenticated.")
                authenticated = True
            except RpcError as err:
                sleep_secs = 15
                self._logger.warn(
                    "Failed to communicate with robot: {}\nEnsure the robot is powered on and you can "
                    "ping {}. Robot may still be booting. Will retry in {} seconds".format(
                        err, self._hostname, sleep_secs
                    )
                )
                time.sleep(sleep_secs)
            except bosdyn.client.auth.InvalidLoginError as err:
                self._logger.error("Failed to log in to robot: {}".format(err))
                self._valid = False
                return

        if self._robot:
            # Clients
            self._logger.info("Creating clients...")
            initialised = False
            while not initialised:
                try:
                    self._robot_state_client = self._robot.ensure_client(
                        RobotStateClient.default_service_name
                    )
                    self._robot_command_client = self._robot.ensure_client(
                        RobotCommandClient.default_service_name
                    )
                    self._graph_nav_client = self._robot.ensure_client(
                        GraphNavClient.default_service_name
                    )
                    self._power_client = self._robot.ensure_client(
                        PowerClient.default_service_name
                    )
                    self._lease_client = self._robot.ensure_client(
                        LeaseClient.default_service_name
                    )
                    self._lease_wallet = self._lease_client.lease_wallet
                    self._image_client = self._robot.ensure_client(
                        ImageClient.default_service_name
                    )
                    self._estop_client = self._robot.ensure_client(
                        EstopClient.default_service_name
                    )
                    self._docking_client = self._robot.ensure_client(
                        DockingClient.default_service_name
                    )
                    self._manipulation_client = self._robot.ensure_client(
                        ManipulationApiClient.default_service_name
                    )
                    initialised = True
                except Exception as e:
                    sleep_secs = 15
                    self._logger.warn(
                        "Unable to create client service: {}. This usually means the robot hasn't "
                        "finished booting yet. Will wait {} seconds and try again.".format(
                            e, sleep_secs
                        )
                    )
                    time.sleep(sleep_secs)

            # Store the most recent knowledge of the state of the robot based on rpc calls.
            self._current_graph = None
            self._current_edges = dict()  # maps to_waypoint to list(from_waypoint)
            self._current_waypoint_snapshots = dict()  # maps id to waypoint snapshot
            self._current_edge_snapshots = dict()  # maps id to edge snapshot
            self._current_annotation_name_to_wp_id = dict()

            # Async Tasks
            self._async_task_list = []
            self._robot_state_task = AsyncRobotState(
                self._robot_state_client,
                self._logger,
                max(0.0, self._rates.get("robot_state", 0.0)),
                self._callbacks.get("robot_state", lambda: None),
            )
            self._robot_metrics_task = AsyncMetrics(
                self._robot_state_client,
                self._logger,
                max(0.0, self._rates.get("metrics", 0.0)),
                self._callbacks.get("metrics", lambda: None),
            )
            self._lease_task = AsyncLease(
                self._lease_client,
                self._logger,
                max(0.0, self._rates.get("lease", 0.0)),
                self._callbacks.get("lease", lambda: None),
            )
            self._front_image_task = AsyncImageService(
                self._image_client,
                self._logger,
                max(0.0, self._rates.get("front_image", 0.0)),
                self._callbacks.get("front_image", lambda: None),
                self._front_image_requests,
            )
            self._side_image_task = AsyncImageService(
                self._image_client,
                self._logger,
                max(0.0, self._rates.get("side_image", 0.0)),
                self._callbacks.get("side_image", lambda: None),
                self._side_image_requests,
            )
            self._rear_image_task = AsyncImageService(
                self._image_client,
                self._logger,
                max(0.0, self._rates.get("rear_image", 0.0)),
                self._callbacks.get("rear_image", lambda: None),
                self._rear_image_requests,
            )
            self._hand_image_task = AsyncImageService(
                self._image_client,
                self._logger,
                max(0.0, self._rates.get("hand_image", 0.0)),
                self._callbacks.get("hand_image", lambda: None),
                self._hand_image_requests,
            )
            self._idle_task = AsyncIdle(
                self._robot_command_client, self._logger, 10.0, self
            )
            self._estop_monitor = AsyncEStopMonitor(
                self._estop_client, self._logger, 20.0, self
            )

            self._estop_endpoint = None
            self._estop_keepalive = None

            self._async_tasks = AsyncTasks(
                [
                    self._robot_state_task,
                    self._robot_metrics_task,
                    self._lease_task,
                    self._front_image_task,
                    self._idle_task,
                    self._estop_monitor,
                ]
            )

            self.camera_task_name_to_task_mapping = {
                "hand_image": self._hand_image_task,
                "side_image": self._side_image_task,
                "rear_image": self._rear_image_task,
                "front_image": self._front_image_task,
            }

            self._robot_id = None
            self._lease = None

    @property
    def logger(self):
        """Return logger instance of the SpotWrapper"""
        return self._logger

    @property
    def is_valid(self):
        """Return boolean indicating if the wrapper initialized successfully"""
        return self._valid

    @property
    def id(self):
        """Return robot's ID"""
        return self._robot_id

    @property
    def robot_state(self):
        """Return latest proto from the _robot_state_task"""
        return self._robot_state_task.proto

    @property
    def metrics(self):
        """Return latest proto from the _robot_metrics_task"""
        return self._robot_metrics_task.proto

    @property
    def lease(self):
        """Return latest proto from the _lease_task"""
        return self._lease_task.proto

    @property
    def front_images(self):
        """Return latest proto from the _front_image_task"""
        return self._front_image_task.proto

    @property
    def side_images(self):
        """Return latest proto from the _side_image_task"""
        return self._side_image_task.proto

    @property
    def rear_images(self):
        """Return latest proto from the _rear_image_task"""
        return self._rear_image_task.proto

    @property
    def hand_images(self):
        """Return latest proto from the _hand_image_task"""
        return self._hand_image_task.proto

    @property
    def is_standing(self):
        """Return boolean of standing state"""
        return self._is_standing

    @property
    def is_sitting(self):
        """Return boolean of standing state"""
        return self._is_sitting

    @property
    def is_moving(self):
        """Return boolean of walking state"""
        return self._is_moving

    @property
    def near_goal(self):
        return self._near_goal

    @property
    def at_goal(self):
        return self._at_goal

    @property
    def time_skew(self):
        """Return the time skew between local and spot time"""
        return self._robot.time_sync.endpoint.clock_skew

    def resetMobilityParams(self):
        """
        Resets the mobility parameters used for motion commands to the default values provided by the bosdyn api.
        Returns:
        """
        self._mobility_params = RobotCommandBuilder.mobility_params()

    def robotToLocalTime(self, timestamp):
        """Takes a timestamp and an estimated skew and return seconds and nano seconds in local time

        Args:
            timestamp: google.protobuf.Timestamp
        Returns:
            google.protobuf.Timestamp
        """

        rtime = Timestamp()

        rtime.seconds = timestamp.seconds - self.time_skew.seconds
        rtime.nanos = timestamp.nanos - self.time_skew.nanos
        if rtime.nanos < 0:
            rtime.nanos = rtime.nanos + 1000000000
            rtime.seconds = rtime.seconds - 1

        # Workaround for timestamps being incomplete
        if rtime.seconds < 0:
            rtime.seconds = 0
            rtime.nanos = 0

        return rtime

    def claim(self):
        """Get a lease for the robot, a handle on the estop endpoint, and the ID of the robot."""
        try:
            self._robot_id = self._robot.get_id()
            self.getLease()
            self.resetEStop()
            return True, "Success"
        except (ResponseError, RpcError) as err:
            self._logger.error("Failed to initialize robot communication: %s", err)
            return False, str(err)

    def updateTasks(self):
        """Loop through all periodic tasks and update their data if needed."""
        try:
            self._async_tasks.update()
        except Exception as e:
            print(f"Update tasks failed with error: {str(e)}")

    def resetEStop(self):
        """Get keepalive for eStop"""
        self._estop_endpoint = EstopEndpoint(
            self._estop_client, "ros", self._estop_timeout
        )
        self._estop_endpoint.force_simple_setup()  # Set this endpoint as the robot's sole estop.
        self._estop_keepalive = EstopKeepAlive(self._estop_endpoint)

    def assertEStop(self, severe=True):
        """Forces the robot into eStop state.

        Args:
            severe: Default True - If true, will cut motor power immediately.  If false, will try to settle the robot on the ground first
        """
        try:
            if severe:
                self._estop_keepalive.stop()
            else:
                self._estop_keepalive.settle_then_cut()

            return True, "Success"
        except:
            return False, "Error"

    def disengageEStop(self):
        """Disengages the E-Stop"""
        try:
            self._estop_keepalive.allow()
            return True, "Success"
        except:
            return False, "Error"

    def releaseEStop(self):
        """Stop eStop keepalive"""
        if self._estop_keepalive:
            self._estop_keepalive.stop()
            self._estop_keepalive = None
            self._estop_endpoint = None

    def getLease(self):
        """Get a lease for the robot and keep the lease alive automatically."""
        self._lease = self._lease_client.acquire()
        self._lease_keepalive = LeaseKeepAlive(self._lease_client)

    def releaseLease(self):
        """Return the lease on the body."""
        if self._lease:
            self._lease_client.return_lease(self._lease)
            self._lease = None

    def release(self):
        """Return the lease on the body and the eStop handle."""
        try:
            self.releaseLease()
            self.releaseEStop()
            return True, "Success"
        except Exception as e:
            return False, str(e)

    def disconnect(self):
        """Release control of robot as gracefully as posssible."""
        if self._robot.time_sync:
            self._robot.time_sync.stop()
        self.releaseLease()
        self.releaseEStop()

    def _robot_command(self, command_proto, end_time_secs=None, timesync_endpoint=None):
        """Generic blocking function for sending commands to robots.

        Args:
            command_proto: robot_command_pb2 object to send to the robot.  Usually made with RobotCommandBuilder
            end_time_secs: (optional) Time-to-live for the command in seconds
            timesync_endpoint: (optional) Time sync endpoint
        """
        try:
            id = self._robot_command_client.robot_command(
                lease=None,
                command=command_proto,
                end_time_secs=end_time_secs,
                timesync_endpoint=timesync_endpoint,
            )
            return True, "Success", id
        except Exception as e:
            return False, str(e), None

    def stop(self):
        """Stop the robot's motion."""
        response = self._robot_command(RobotCommandBuilder.stop_command())
        return response[0], response[1]

    def self_right(self):
        """Have the robot self-right itself."""
        response = self._robot_command(RobotCommandBuilder.selfright_command())
        return response[0], response[1]

    def sit(self):
        """Stop the robot's motion and sit down if able."""
        response = self._robot_command(RobotCommandBuilder.synchro_sit_command())
        self._last_sit_command = response[2]
        return response[0], response[1]

    def stand(
        self, monitor_command=True, body_height=0, body_yaw=0, body_pitch=0, body_roll=0
    ):
        """
        If the e-stop is enabled, and the motor power is enabled, stand the robot up.
        Executes a stand command, but one where the robot will assume the pose specified by the given parameters.

        If no parameters are given this behave just as a normal stand command

        Args:
            monitor_command: Track the state of the command in the async idle, which sets is_standing
            body_height: Offset of the body relative to normal stand height, in metres
            body_yaw: Yaw of the body in radians
            body_pitch: Pitch of the body in radians
            body_roll: Roll of the body in radians

        """
        if any([body_height, body_yaw, body_pitch, body_roll]):
            # If any of the orientation parameters are nonzero use them to pose the body
            body_orientation = EulerZXY(yaw=body_yaw, pitch=body_pitch, roll=body_roll)
            response = self._robot_command(
                RobotCommandBuilder.synchro_stand_command(
                    body_height=body_height, footprint_R_body=body_orientation
                )
            )
        else:
            # Otherwise just use the mobility params
            response = self._robot_command(
                RobotCommandBuilder.synchro_stand_command(params=self._mobility_params)
            )

        if monitor_command:
            self._last_stand_command = response[2]
        return response[0], response[1]

    def safe_power_off(self):
        """Stop the robot's motion and sit if possible.  Once sitting, disable motor power."""
        response = self._robot_command(RobotCommandBuilder.safe_power_off_command())
        return response[0], response[1]

    def clear_behavior_fault(self, id):
        """Clear the behavior fault defined by id."""
        try:
            rid = self._robot_command_client.clear_behavior_fault(
                behavior_fault_id=id, lease=None
            )
            return True, "Success", rid
        except Exception as e:
            return False, str(e), None

    def power_on(self):
        """Enble the motor power if e-stop is enabled."""
        try:
            power.power_on(self._power_client)
            return True, "Success"
        except Exception as e:
            return False, str(e)

    def set_mobility_params(self, mobility_params):
        """Set Params for mobility and movement

        Args:
            mobility_params: spot.MobilityParams, params for spot mobility commands.
        """
        self._mobility_params = mobility_params

    def get_mobility_params(self):
        """Get mobility params"""
        return self._mobility_params

    def velocity_cmd(self, v_x, v_y, v_rot, cmd_duration=0.125):
        """Send a velocity motion command to the robot.

        Args:
            v_x: Velocity in the X direction in meters
            v_y: Velocity in the Y direction in meters
            v_rot: Angular velocity around the Z axis in radians
            cmd_duration: (optional) Time-to-live for the command in seconds.  Default is 125ms (assuming 10Hz command rate).
        """
        end_time = time.time() + cmd_duration
        response = self._robot_command(
            RobotCommandBuilder.synchro_velocity_command(
                v_x=v_x, v_y=v_y, v_rot=v_rot, params=self._mobility_params
            ),
            end_time_secs=end_time,
            timesync_endpoint=self._robot.time_sync.endpoint,
        )
        self._last_velocity_command_time = end_time
        return response[0], response[1]

    def trajectory_cmd(
        self,
        goal_x,
        goal_y,
        goal_heading,
        cmd_duration,
        frame_name="odom",
        precise_position=False,
    ):
        """Send a trajectory motion command to the robot.

        Args:
            goal_x: Position X coordinate in meters
            goal_y: Position Y coordinate in meters
            goal_heading: Pose heading in radians
            cmd_duration: Time-to-live for the command in seconds.
            frame_name: frame_name to be used to calc the target position. 'odom' or 'vision'
            precise_position: if set to false, the status STATUS_NEAR_GOAL and STATUS_AT_GOAL will be equivalent. If
            true, the robot must complete its final positioning before it will be considered to have successfully
            reached the goal.

        Returns: (bool, str) tuple indicating whether the command was successfully sent, and a message
        """
        self._at_goal = False
        self._near_goal = False
        self._trajectory_status_unknown = False
        self._last_trajectory_command_precise = precise_position
        self._logger.info("got command duration of {}".format(cmd_duration))
        end_time = time.time() + cmd_duration
        if frame_name == "vision":
            vision_tform_body = frame_helpers.get_vision_tform_body(
                self._robot_state_client.get_robot_state().kinematic_state.transforms_snapshot
            )
            body_tform_goal = math_helpers.SE3Pose(
                x=goal_x, y=goal_y, z=0, rot=math_helpers.Quat.from_yaw(goal_heading)
            )
            vision_tform_goal = vision_tform_body * body_tform_goal
            response = self._robot_command(
                RobotCommandBuilder.synchro_se2_trajectory_point_command(
                    goal_x=vision_tform_goal.x,
                    goal_y=vision_tform_goal.y,
                    goal_heading=vision_tform_goal.rot.to_yaw(),
                    frame_name=frame_helpers.VISION_FRAME_NAME,
                    params=self._mobility_params,
                ),
                end_time_secs=end_time,
            )
        elif frame_name == "odom":
            odom_tform_body = frame_helpers.get_odom_tform_body(
                self._robot_state_client.get_robot_state().kinematic_state.transforms_snapshot
            )
            body_tform_goal = math_helpers.SE3Pose(
                x=goal_x, y=goal_y, z=0, rot=math_helpers.Quat.from_yaw(goal_heading)
            )
            odom_tform_goal = odom_tform_body * body_tform_goal
            response = self._robot_command(
                RobotCommandBuilder.synchro_se2_trajectory_point_command(
                    goal_x=odom_tform_goal.x,
                    goal_y=odom_tform_goal.y,
                    goal_heading=odom_tform_goal.rot.to_yaw(),
                    frame_name=frame_helpers.ODOM_FRAME_NAME,
                    params=self._mobility_params,
                ),
                end_time_secs=end_time,
            )
        else:
            raise ValueError("frame_name must be 'vision' or 'odom'")
        if response[0]:
            self._last_trajectory_command = response[2]
        return response[0], response[1]

    def list_graph(self, upload_path):
        """List waypoint ids of garph_nav
        Args:
          upload_path : Path to the root directory of the map.
        """
        ids, eds = self._list_graph_waypoint_and_edge_ids()
        # skip waypoint_ for v2.2.1, skip waypiont for < v2.2
        return [
            v
            for k, v in sorted(
                ids.items(), key=lambda id: int(id[0].replace("waypoint_", ""))
            )
        ]

    def battery_change_pose(self, dir_hint=1):
        """Robot sit down and roll on to it its side for easier battery access"""
        response = self._robot_command(
            RobotCommandBuilder.battery_change_pose_command(dir_hint)
        )
        return response[0], response[1]

    def navigate_to(
        self,
        upload_path,
        navigate_to,
        initial_localization_fiducial=True,
        initial_localization_waypoint=None,
    ):
        """navigate with graph nav.

        Args:
           upload_path : Path to the root directory of the map.
           navigate_to : Waypont id string for where to goal
           initial_localization_fiducial : Tells the initializer whether to use fiducials
           initial_localization_waypoint : Waypoint id string of current robot position (optional)
        """
        # Filepath for uploading a saved graph's and snapshots too.
        if upload_path[-1] == "/":
            upload_filepath = upload_path[:-1]
        else:
            upload_filepath = upload_path

        # Boolean indicating the robot's power state.
        power_state = self._robot_state_client.get_robot_state().power_state
        self._started_powered_on = power_state.motor_power_state == power_state.STATE_ON
        self._powered_on = self._started_powered_on

        # FIX ME somehow,,,, if the robot is stand, need to sit the robot before starting garph nav
        if self.is_standing and not self.is_moving:
            self.sit()

        # TODO verify estop  / claim / power_on
        self._clear_graph()
        self._upload_graph_and_snapshots(upload_filepath)
        if initial_localization_fiducial:
            self._set_initial_localization_fiducial()
        if initial_localization_waypoint:
            self._set_initial_localization_waypoint([initial_localization_waypoint])
        self._list_graph_waypoint_and_edge_ids()
        self._get_localization_state()
        resp = self._navigate_to([navigate_to])

        return resp

    # Arm ############################################
    def ensure_arm_power_and_stand(self):
        if not self._robot.has_arm():
            return False, "Spot with an arm is required for this service"

        try:
            if not self.check_is_powered_on():
                self._logger.info("Spot is powering on within the timeout of 20 secs")
                self._robot.power_on(timeout_sec=20)
            assert self._robot.is_powered_on(), "Spot failed to power on"
            self._logger.info("Spot is powered on")
        except Exception as e:
            return (
                False,
                "Exception occured while Spot or its arm were trying to power on",
            )

        if not self._is_standing:
            robot_command.blocking_stand(
                command_client=self._robot_command_client, timeout_sec=10.0
            )
            self._logger.info("Spot is standing")
        else:
            self._logger.info("Spot is already standing")

        return True, "Spot has an arm, is powered on, and standing"

    def arm_stow(self):
        try:
            success, msg = self.ensure_arm_power_and_stand()
            if not success:
                self._logger.info(msg)
                return False, msg
            else:
                # Stow Arm
                stow = RobotCommandBuilder.arm_stow_command()

                # Command issue with RobotCommandClient
                self._robot_command_client.robot_command(stow)
                self._logger.info("Command stow issued")
                time.sleep(2.0)

        except Exception as e:
            return False, "Exception occured while trying to stow"

        return True, "Stow arm success"

    def arm_unstow(self):
        try:
            success, msg = self.ensure_arm_power_and_stand()
            if not success:
                self._logger.info(msg)
                return False, msg
            else:
                # Unstow Arm
                unstow = RobotCommandBuilder.arm_ready_command()

                # Command issue with RobotCommandClient
                self._robot_command_client.robot_command(unstow)
                self._logger.info("Command unstow issued")
                time.sleep(2.0)

        except Exception as e:
            return False, "Exception occured while trying to unstow"

        return True, "Unstow arm success"

    def arm_carry(self):
        try:
            success, msg = self.ensure_arm_power_and_stand()
            if not success:
                self._logger.info(msg)
                return False, msg
            else:
                # Get Arm in carry mode
                carry = RobotCommandBuilder.arm_carry_command()

                # Command issue with RobotCommandClient
                self._robot_command_client.robot_command(carry)
                self._logger.info("Command carry issued")
                time.sleep(2.0)

        except Exception as e:
            return False, "Exception occured while carry mode was issued"

        return True, "Carry mode success"

    def make_arm_trajectory_command(self, arm_joint_trajectory):
        """Helper function to create a RobotCommand from an ArmJointTrajectory.
        Copy from 'spot-sdk/python/examples/arm_joint_move/arm_joint_move.py'"""

        joint_move_command = arm_command_pb2.ArmJointMoveCommand.Request(
            trajectory=arm_joint_trajectory
        )
        arm_command = arm_command_pb2.ArmCommand.Request(
            arm_joint_move_command=joint_move_command
        )
        sync_arm = synchronized_command_pb2.SynchronizedCommand.Request(
            arm_command=arm_command
        )
        arm_sync_robot_cmd = robot_command_pb2.RobotCommand(
            synchronized_command=sync_arm
        )
        return RobotCommandBuilder.build_synchro_command(arm_sync_robot_cmd)

    def arm_joint_move(self, joint_targets):
        # All perspectives are given when looking at the robot from behind after the unstow service is called
        # Joint1: 0.0 arm points to the front. positive: turn left, negative: turn right)
        # RANGE: -3.14 -> 3.14
        # Joint2: 0.0 arm points to the front. positive: move down, negative move up
        # RANGE: 0.4 -> -3.13 (
        # Joint3: 0.0 arm straight. moves the arm down
        # RANGE: 0.0 -> 3.1415
        # Joint4: 0.0 middle position. negative: moves ccw, positive moves cw
        # RANGE: -2.79253 -> 2.79253
        # # Joint5: 0.0 gripper points to the front. positive moves the gripper down
        # RANGE: -1.8326 -> 1.8326
        # Joint6: 0.0 Gripper is not rolled, positive is ccw
        # RANGE: -2.87 -> 2.87
        # Values after unstow are: [0.0, -0.9, 1.8, 0.0, -0.9, 0.0]
        if abs(joint_targets[0]) > 3.14:
            msg = "Joint 1 has to be between -3.14 and 3.14"
            self._logger.warn(msg)
            return False, msg
        elif joint_targets[1] > 0.4 or joint_targets[1] < -3.13:
            msg = "Joint 2 has to be between -3.13 and 0.4"
            self._logger.warn(msg)
            return False, msg
        elif joint_targets[2] > 3.14 or joint_targets[2] < 0.0:
            msg = "Joint 3 has to be between 0.0 and 3.14"
            self._logger.warn(msg)
            return False, msg
        elif abs(joint_targets[3]) > 2.79253:
            msg = "Joint 4 has to be between -2.79253 and 2.79253"
            self._logger.warn(msg)
            return False, msg
        elif abs(joint_targets[4]) > 1.8326:
            msg = "Joint 5 has to be between -1.8326 and 1.8326"
            self._logger.warn(msg)
            return False, msg
        elif abs(joint_targets[5]) > 2.87:
            msg = "Joint 6 has to be between -2.87 and 2.87"
            self._logger.warn(msg)
            return False, msg
        try:
            success, msg = self.ensure_arm_power_and_stand()
            if not success:
                self._logger.info(msg)
                return False, msg
            else:
                trajectory_point = (
                    RobotCommandBuilder.create_arm_joint_trajectory_point(
                        joint_targets[0],
                        joint_targets[1],
                        joint_targets[2],
                        joint_targets[3],
                        joint_targets[4],
                        joint_targets[5],
                    )
                )
                arm_joint_trajectory = arm_command_pb2.ArmJointTrajectory(
                    points=[trajectory_point]
                )
                arm_command = self.make_arm_trajectory_command(arm_joint_trajectory)

                # Send the request
                cmd_id = self._robot_command_client.robot_command(arm_command)

                # Query for feedback to determine how long it will take
                feedback_resp = self._robot_command_client.robot_command_feedback(
                    cmd_id
                )
                joint_move_feedback = (
                    feedback_resp.feedback.synchronized_feedback.arm_command_feedback.arm_joint_move_feedback
                )
                time_to_goal: Duration = joint_move_feedback.time_to_goal
                time_to_goal_in_seconds: float = time_to_goal.seconds + (
                    float(time_to_goal.nanos) / float(10**9)
                )
                time.sleep(time_to_goal_in_seconds)
                return True, "Spot Arm moved successfully"

        except Exception as e:
            return False, "Exception occured during arm movement: " + str(e)

    def force_trajectory(self, data):
        try:
            success, msg = self.ensure_arm_power_and_stand()
            if not success:
                self._logger.info(msg)
                return False, msg
            else:
                def create_wrench_from_msg(forces, torques):
                    force = geometry_pb2.Vec3(x=forces[0], y=forces[1], z=forces[2])
                    torque = geometry_pb2.Vec3(x=torques[0], y=torques[1], z=torques[2])
                    return geometry_pb2.Wrench(force=force, torque=torque)

                # Duration in seconds.
                traj_duration = data.duration

                # first point on trajectory
                wrench0 = create_wrench_from_msg(data.forces_pt0, data.torques_pt0)
                t0 = seconds_to_duration(0)
                traj_point0 = trajectory_pb2.WrenchTrajectoryPoint(
                    wrench=wrench0, time_since_reference=t0
                )

                # Second point on the trajectory
                wrench1 = create_wrench_from_msg(data.forces_pt1, data.torques_pt1)
                t1 = seconds_to_duration(traj_duration)
                traj_point1 = trajectory_pb2.WrenchTrajectoryPoint(
                    wrench=wrench1, time_since_reference=t1
                )

                # Build the trajectory
                trajectory = trajectory_pb2.WrenchTrajectory(
                    points=[traj_point0, traj_point1]
                )

                # Build the trajectory request, putting all axes into force mode
                arm_cartesian_command = arm_command_pb2.ArmCartesianCommand.Request(
                    root_frame_name=data.frame,
                    wrench_trajectory_in_task=trajectory,
                    x_axis=arm_command_pb2.ArmCartesianCommand.Request.AXIS_MODE_FORCE,
                    y_axis=arm_command_pb2.ArmCartesianCommand.Request.AXIS_MODE_FORCE,
                    z_axis=arm_command_pb2.ArmCartesianCommand.Request.AXIS_MODE_FORCE,
                    rx_axis=arm_command_pb2.ArmCartesianCommand.Request.AXIS_MODE_FORCE,
                    ry_axis=arm_command_pb2.ArmCartesianCommand.Request.AXIS_MODE_FORCE,
                    rz_axis=arm_command_pb2.ArmCartesianCommand.Request.AXIS_MODE_FORCE,
                )
                arm_command = arm_command_pb2.ArmCommand.Request(
                    arm_cartesian_command=arm_cartesian_command
                )
                synchronized_command = (
                    synchronized_command_pb2.SynchronizedCommand.Request(
                        arm_command=arm_command
                    )
                )
                robot_command = robot_command_pb2.RobotCommand(
                    synchronized_command=synchronized_command
                )

                # Send the request
                self._robot_command_client.robot_command(robot_command)
                self._logger.info("Force trajectory command sent")

                time.sleep(float(traj_duration) + 1.0)

        except Exception as e:
            return False, "Exception occured during arm movement"

        return True, "Moved arm successfully"

    def gripper_open(self):
        try:
            success, msg = self.ensure_arm_power_and_stand()
            if not success:
                self._logger.info(msg)
                return False, msg
            else:
                # Open gripper
                command = RobotCommandBuilder.claw_gripper_open_command()

                # Command issue with RobotCommandClient
                self._robot_command_client.robot_command(command)
                self._logger.info("Command gripper open sent")
                time.sleep(2.0)

        except Exception as e:
            return False, "Exception occured while gripper was moving"

        return True, "Open gripper success"

    def gripper_close(self):
        try:
            success, msg = self.ensure_arm_power_and_stand()
            if not success:
                self._logger.info(msg)
                return False, msg
            else:
                # Close gripper
                command = RobotCommandBuilder.claw_gripper_close_command()

                # Command issue with RobotCommandClient
                self._robot_command_client.robot_command(command)
                self._logger.info("Command gripper close sent")
                time.sleep(2.0)

        except Exception as e:
            return False, "Exception occured while gripper was moving"

        return True, "Closed gripper successfully"

    def gripper_angle_open(self, gripper_ang):
        # takes an angle between 0 (closed) and 90 (fully opened) and opens the
        # gripper at this angle
        if gripper_ang > 90 or gripper_ang < 0:
            return False, "Gripper angle must be between 0 and 90"
        try:
            success, msg = self.ensure_arm_power_and_stand()
            if not success:
                self._logger.info(msg)
                return False, msg
            else:
                # The open angle command does not take degrees but the limits
                # defined in the urdf, that is why we have to interpolate
                closed = 0.349066
                opened = -1.396263
                angle = gripper_ang / 90.0 * (opened - closed) + closed
                command = RobotCommandBuilder.claw_gripper_open_angle_command(angle)

                # Command issue with RobotCommandClient
                self._robot_command_client.robot_command(command)
                self._logger.info("Command gripper open angle sent")
                time.sleep(2.0)

        except Exception as e:
            return False, "Exception occured while gripper was moving"

        return True, "Opened gripper successfully"

    def hand_pose(self, data):
        try:
            success, msg = self.ensure_arm_power_and_stand()
            if not success:
                self._logger.info(msg)
                return False, msg
            else:
                pose_point = data.pose_point
                # Move the arm to a spot in front of the robot given a pose for the gripper.
                # Build a position to move the arm to (in meters, relative to the body frame origin.)
                position = geometry_pb2.Vec3(
                    x=pose_point.position.x,
                    y=pose_point.position.y,
                    z=pose_point.position.z,
                )

                # # Rotation as a quaternion.
                rotation = geometry_pb2.Quaternion(
                    w=pose_point.orientation.w,
                    x=pose_point.orientation.x,
                    y=pose_point.orientation.y,
                    z=pose_point.orientation.z,
                )

                seconds = data.duration
                duration = seconds_to_duration(seconds)

                # Build the SE(3) pose of the desired hand position in the moving body frame.
                hand_pose = geometry_pb2.SE3Pose(position=position, rotation=rotation)
                hand_pose_traj_point = trajectory_pb2.SE3TrajectoryPoint(
                    pose=hand_pose, time_since_reference=duration
                )
                hand_trajectory = trajectory_pb2.SE3Trajectory(
                    points=[hand_pose_traj_point]
                )

                arm_cartesian_command = arm_command_pb2.ArmCartesianCommand.Request(
                    root_frame_name=data.frame,
                    pose_trajectory_in_task=hand_trajectory,
                    force_remain_near_current_joint_configuration=True,
                )
                arm_command = arm_command_pb2.ArmCommand.Request(
                    arm_cartesian_command=arm_cartesian_command
                )
                synchronized_command = (
                    synchronized_command_pb2.SynchronizedCommand.Request(
                        arm_command=arm_command
                    )
                )

                robot_command = robot_command_pb2.RobotCommand(
<<<<<<< HEAD
                    synchronized_command=synchronized_command
                )

                command = RobotCommandBuilder.build_synchro_command(robot_command)
=======
                    synchronized_command=(synchronized_command)
                )
>>>>>>> fa5a4967

                # Send the request
                self._robot_command_client.robot_command(robot_command)
                self._logger.info("Moving arm to position.")

                time.sleep(2.0)

        except Exception as e:
            return False, "An error occured while trying to move arm \n Exception:" + str(e)

        return True, "Moved arm successfully"

    def grasp_3d(self, frame, object_rt_frame):
        try:

            frm = str(frame)
            pos = geometry_pb2.Vec3(
                x=object_rt_frame[0],
                y=object_rt_frame[1],
                z=object_rt_frame[2]
            )

            grasp = manipulation_api_pb2.PickObject(
                frame_name = frm,
                object_rt_frame = pos
            )

            # Ask the robot to pick up the object
            grasp_request = manipulation_api_pb2.ManipulationApiRequest(pick_object=grasp)
            # Send the request
            cmd_response = self._manipulation_client.manipulation_api_command(
                manipulation_api_request=grasp_request
            )

            # Get feedback from the robot
            while True:
                feedback_request = manipulation_api_pb2.ManipulationApiFeedbackRequest(
                    manipulation_cmd_id=cmd_response.manipulation_cmd_id)

                # Send the request
                response = self._manipulation_client.manipulation_api_feedback_command(
                    manipulation_api_feedback_request=feedback_request)

                print('Current state: ',
                    manipulation_api_pb2.ManipulationFeedbackState.Name(response.current_state))

                if response.current_state == manipulation_api_pb2.MANIP_STATE_GRASP_SUCCEEDED or response.current_state == manipulation_api_pb2.MANIP_STATE_GRASP_FAILED:
                    break

                time.sleep(0.25)

            self._robot.logger.info('Finished grasp.')

        except Exception as e:
            return False, "An error occured while trying to grasp from pose"

        return True, "Grasped successfully"


    ###################################################################

    ## copy from spot-sdk/python/examples/graph_nav_command_line/graph_nav_command_line.py
    def _get_localization_state(self, *args):
        """Get the current localization and state of the robot."""
        state = self._graph_nav_client.get_localization_state()
        self._logger.info("Got localization: \n%s" % str(state.localization))
        odom_tform_body = get_odom_tform_body(
            state.robot_kinematics.transforms_snapshot
        )
        self._logger.info(
            "Got robot state in kinematic odometry frame: \n%s" % str(odom_tform_body)
        )

    def _set_initial_localization_fiducial(self, *args):
        """Trigger localization when near a fiducial."""
        robot_state = self._robot_state_client.get_robot_state()
        current_odom_tform_body = get_odom_tform_body(
            robot_state.kinematic_state.transforms_snapshot
        ).to_proto()
        # Create an empty instance for initial localization since we are asking it to localize
        # based on the nearest fiducial.
        localization = nav_pb2.Localization()
        self._graph_nav_client.set_localization(
            initial_guess_localization=localization,
            ko_tform_body=current_odom_tform_body,
        )

    def _set_initial_localization_waypoint(self, *args):
        """Trigger localization to a waypoint."""
        # Take the first argument as the localization waypoint.
        if len(args) < 1:
            # If no waypoint id is given as input, then return without initializing.
            self._logger.error("No waypoint specified to initialize to.")
            return
        destination_waypoint = graph_nav_util.find_unique_waypoint_id(
            args[0][0],
            self._current_graph,
            self._current_annotation_name_to_wp_id,
            self._logger,
        )
        if not destination_waypoint:
            # Failed to find the unique waypoint id.
            return

        robot_state = self._robot_state_client.get_robot_state()
        current_odom_tform_body = get_odom_tform_body(
            robot_state.kinematic_state.transforms_snapshot
        ).to_proto()
        # Create an initial localization to the specified waypoint as the identity.
        localization = nav_pb2.Localization()
        localization.waypoint_id = destination_waypoint
        localization.waypoint_tform_body.rotation.w = 1.0
        self._graph_nav_client.set_localization(
            initial_guess_localization=localization,
            # It's hard to get the pose perfect, search +/-20 deg and +/-20cm (0.2m).
            max_distance=0.2,
            max_yaw=20.0 * math.pi / 180.0,
            fiducial_init=graph_nav_pb2.SetLocalizationRequest.FIDUCIAL_INIT_NO_FIDUCIAL,
            ko_tform_body=current_odom_tform_body,
        )

    def _list_graph_waypoint_and_edge_ids(self, *args):
        """List the waypoint ids and edge ids of the graph currently on the robot."""

        # Download current graph
        graph = self._graph_nav_client.download_graph()
        if graph is None:
            self._logger.error("Empty graph.")
            return
        self._current_graph = graph

        localization_id = (
            self._graph_nav_client.get_localization_state().localization.waypoint_id
        )

        # Update and print waypoints and edges
        (
            self._current_annotation_name_to_wp_id,
            self._current_edges,
        ) = graph_nav_util.update_waypoints_and_edges(
            graph, localization_id, self._logger
        )
        return self._current_annotation_name_to_wp_id, self._current_edges

    def _upload_graph_and_snapshots(self, upload_filepath):
        """Upload the graph and snapshots to the robot."""
        self._logger.info("Loading the graph from disk into local storage...")
        with open(upload_filepath + "/graph", "rb") as graph_file:
            # Load the graph from disk.
            data = graph_file.read()
            self._current_graph = map_pb2.Graph()
            self._current_graph.ParseFromString(data)
            self._logger.info(
                "Loaded graph has {} waypoints and {} edges".format(
                    len(self._current_graph.waypoints), len(self._current_graph.edges)
                )
            )
        for waypoint in self._current_graph.waypoints:
            # Load the waypoint snapshots from disk.
            with open(
                upload_filepath + "/waypoint_snapshots/{}".format(waypoint.snapshot_id),
                "rb",
            ) as snapshot_file:
                waypoint_snapshot = map_pb2.WaypointSnapshot()
                waypoint_snapshot.ParseFromString(snapshot_file.read())
                self._current_waypoint_snapshots[
                    waypoint_snapshot.id
                ] = waypoint_snapshot
        for edge in self._current_graph.edges:
            # Load the edge snapshots from disk.
            with open(
                upload_filepath + "/edge_snapshots/{}".format(edge.snapshot_id), "rb"
            ) as snapshot_file:
                edge_snapshot = map_pb2.EdgeSnapshot()
                edge_snapshot.ParseFromString(snapshot_file.read())
                self._current_edge_snapshots[edge_snapshot.id] = edge_snapshot
        # Upload the graph to the robot.
        self._logger.info("Uploading the graph and snapshots to the robot...")
        self._graph_nav_client.upload_graph(
            lease=self._lease.lease_proto, graph=self._current_graph
        )
        # Upload the snapshots to the robot.
        for waypoint_snapshot in self._current_waypoint_snapshots.values():
            self._graph_nav_client.upload_waypoint_snapshot(waypoint_snapshot)
            self._logger.info("Uploaded {}".format(waypoint_snapshot.id))
        for edge_snapshot in self._current_edge_snapshots.values():
            self._graph_nav_client.upload_edge_snapshot(edge_snapshot)
            self._logger.info("Uploaded {}".format(edge_snapshot.id))

        # The upload is complete! Check that the robot is localized to the graph,
        # and it if is not, prompt the user to localize the robot before attempting
        # any navigation commands.
        localization_state = self._graph_nav_client.get_localization_state()
        if not localization_state.localization.waypoint_id:
            # The robot is not localized to the newly uploaded graph.
            self._logger.info(
                "Upload complete! The robot is currently not localized to the map; please localize",
                "the robot using commands (2) or (3) before attempting a navigation command.",
            )

    def _navigate_to(self, *args):
        """Navigate to a specific waypoint."""
        # Take the first argument as the destination waypoint.
        if len(args) < 1:
            # If no waypoint id is given as input, then return without requesting navigation.
            self._logger.info("No waypoint provided as a destination for navigate to.")
            return

        self._lease = self._lease_wallet.get_lease()
        destination_waypoint = graph_nav_util.find_unique_waypoint_id(
            args[0][0],
            self._current_graph,
            self._current_annotation_name_to_wp_id,
            self._logger,
        )
        if not destination_waypoint:
            # Failed to find the appropriate unique waypoint id for the navigation command.
            return
        if not self.toggle_power(should_power_on=True):
            self._logger.info(
                "Failed to power on the robot, and cannot complete navigate to request."
            )
            return

        # Stop the lease keepalive and create a new sublease for graph nav.
        self._lease = self._lease_wallet.advance()
        sublease = self._lease.create_sublease()
        self._lease_keepalive.shutdown()

        # Navigate to the destination waypoint.
        is_finished = False
        nav_to_cmd_id = -1
        while not is_finished:
            # Issue the navigation command about twice a second such that it is easy to terminate the
            # navigation command (with estop or killing the program).
            nav_to_cmd_id = self._graph_nav_client.navigate_to(
                destination_waypoint, 1.0, leases=[sublease.lease_proto]
            )
            time.sleep(0.5)  # Sleep for half a second to allow for command execution.
            # Poll the robot for feedback to determine if the navigation command is complete. Then sit
            # the robot down once it is finished.
            is_finished = self._check_success(nav_to_cmd_id)

        self._lease = self._lease_wallet.advance()
        self._lease_keepalive = LeaseKeepAlive(self._lease_client)

        # Update the lease and power off the robot if appropriate.
        if self._powered_on and not self._started_powered_on:
            # Sit the robot down + power off after the navigation command is complete.
            self.toggle_power(should_power_on=False)

        status = self._graph_nav_client.navigation_feedback(nav_to_cmd_id)
        if (
            status.status
            == graph_nav_pb2.NavigationFeedbackResponse.STATUS_REACHED_GOAL
        ):
            return True, "Successfully completed the navigation commands!"
        elif status.status == graph_nav_pb2.NavigationFeedbackResponse.STATUS_LOST:
            return (
                False,
                "Robot got lost when navigating the route, the robot will now sit down.",
            )
        elif status.status == graph_nav_pb2.NavigationFeedbackResponse.STATUS_STUCK:
            return (
                False,
                "Robot got stuck when navigating the route, the robot will now sit down.",
            )
        elif (
            status.status
            == graph_nav_pb2.NavigationFeedbackResponse.STATUS_ROBOT_IMPAIRED
        ):
            return False, "Robot is impaired."
        else:
            return False, "Navigation command is not complete yet."

    def _navigate_route(self, *args):
        """Navigate through a specific route of waypoints."""
        if len(args) < 1:
            # If no waypoint ids are given as input, then return without requesting navigation.
            self._logger.error("No waypoints provided for navigate route.")
            return
        waypoint_ids = args[0]
        for i in range(len(waypoint_ids)):
            waypoint_ids[i] = graph_nav_util.find_unique_waypoint_id(
                waypoint_ids[i],
                self._current_graph,
                self._current_annotation_name_to_wp_id,
                self._logger,
            )
            if not waypoint_ids[i]:
                # Failed to find the unique waypoint id.
                return

        edge_ids_list = []
        all_edges_found = True
        # Attempt to find edges in the current graph that match the ordered waypoint pairs.
        # These are necessary to create a valid route.
        for i in range(len(waypoint_ids) - 1):
            start_wp = waypoint_ids[i]
            end_wp = waypoint_ids[i + 1]
            edge_id = self._match_edge(self._current_edges, start_wp, end_wp)
            if edge_id is not None:
                edge_ids_list.append(edge_id)
            else:
                all_edges_found = False
                self._logger.error(
                    "Failed to find an edge between waypoints: ",
                    start_wp,
                    " and ",
                    end_wp,
                )
                self._logger.error(
                    "List the graph's waypoints and edges to ensure pairs of waypoints has an edge."
                )
                break

        self._lease = self._lease_wallet.get_lease()
        if all_edges_found:
            if not self.toggle_power(should_power_on=True):
                self._logger.error(
                    "Failed to power on the robot, and cannot complete navigate route request."
                )
                return

            # Stop the lease keepalive and create a new sublease for graph nav.
            self._lease = self._lease_wallet.advance()
            sublease = self._lease.create_sublease()
            self._lease_keepalive.shutdown()

            # Navigate a specific route.
            route = self._graph_nav_client.build_route(waypoint_ids, edge_ids_list)
            is_finished = False
            while not is_finished:
                # Issue the route command about twice a second such that it is easy to terminate the
                # navigation command (with estop or killing the program).
                nav_route_command_id = self._graph_nav_client.navigate_route(
                    route, cmd_duration=1.0, leases=[sublease.lease_proto]
                )
                time.sleep(
                    0.5
                )  # Sleep for half a second to allow for command execution.
                # Poll the robot for feedback to determine if the route is complete. Then sit
                # the robot down once it is finished.
                is_finished = self._check_success(nav_route_command_id)

            self._lease = self._lease_wallet.advance()
            self._lease_keepalive = LeaseKeepAlive(self._lease_client)

            # Update the lease and power off the robot if appropriate.
            if self._powered_on and not self._started_powered_on:
                # Sit the robot down + power off after the navigation command is complete.
                self.toggle_power(should_power_on=False)

    def _clear_graph(self, *args):
        """Clear the state of the map on the robot, removing all waypoints and edges."""
        return self._graph_nav_client.clear_graph(lease=self._lease.lease_proto)

    def toggle_power(self, should_power_on):
        """Power the robot on/off dependent on the current power state."""
        is_powered_on = self.check_is_powered_on()
        if not is_powered_on and should_power_on:
            # Power on the robot up before navigating when it is in a powered-off state.
            power_on(self._power_client)
            motors_on = False
            while not motors_on:
                future = self._robot_state_client.get_robot_state_async()
                state_response = future.result(
                    timeout=10
                )  # 10 second timeout for waiting for the state response.
                if (
                    state_response.power_state.motor_power_state
                    == robot_state_proto.PowerState.STATE_ON
                ):
                    motors_on = True
                else:
                    # Motors are not yet fully powered on.
                    time.sleep(0.25)
        elif is_powered_on and not should_power_on:
            # Safe power off (robot will sit then power down) when it is in a
            # powered-on state.
            safe_power_off(self._robot_command_client, self._robot_state_client)
        else:
            # Return the current power state without change.
            return is_powered_on
        # Update the locally stored power state.
        self.check_is_powered_on()
        return self._powered_on

    def check_is_powered_on(self):
        """Determine if the robot is powered on or off."""
        power_state = self._robot_state_client.get_robot_state().power_state
        self._powered_on = power_state.motor_power_state == power_state.STATE_ON
        return self._powered_on

    def _check_success(self, command_id=-1):
        """Use a navigation command id to get feedback from the robot and sit when command succeeds."""
        if command_id == -1:
            # No command, so we have not status to check.
            return False
        status = self._graph_nav_client.navigation_feedback(command_id)
        if (
            status.status
            == graph_nav_pb2.NavigationFeedbackResponse.STATUS_REACHED_GOAL
        ):
            # Successfully completed the navigation commands!
            return True
        elif status.status == graph_nav_pb2.NavigationFeedbackResponse.STATUS_LOST:
            self._logger.error(
                "Robot got lost when navigating the route, the robot will now sit down."
            )
            return True
        elif status.status == graph_nav_pb2.NavigationFeedbackResponse.STATUS_STUCK:
            self._logger.error(
                "Robot got stuck when navigating the route, the robot will now sit down."
            )
            return True
        elif (
            status.status
            == graph_nav_pb2.NavigationFeedbackResponse.STATUS_ROBOT_IMPAIRED
        ):
            self._logger.error("Robot is impaired.")
            return True
        else:
            # Navigation command is not complete yet.
            return False

    def _match_edge(self, current_edges, waypoint1, waypoint2):
        """Find an edge in the graph that is between two waypoint ids."""
        # Return the correct edge id as soon as it's found.
        for edge_to_id in current_edges:
            for edge_from_id in current_edges[edge_to_id]:
                if (waypoint1 == edge_to_id) and (waypoint2 == edge_from_id):
                    # This edge matches the pair of waypoints! Add it the edge list and continue.
                    return map_pb2.Edge.Id(
                        from_waypoint=waypoint2, to_waypoint=waypoint1
                    )
                elif (waypoint2 == edge_to_id) and (waypoint1 == edge_from_id):
                    # This edge matches the pair of waypoints! Add it the edge list and continue.
                    return map_pb2.Edge.Id(
                        from_waypoint=waypoint1, to_waypoint=waypoint2
                    )
        return None

    def dock(self, dock_id):
        """Dock the robot to the docking station with fiducial ID [dock_id]."""
        try:
            # Make sure we're powered on and standing
            self._robot.power_on()
            self.stand()
            # Dock the robot
            self.last_docking_command = dock_id
            blocking_dock_robot(self._robot, dock_id)
            self.last_docking_command = None
            return True, "Success"
        except Exception as e:
            return False, str(e)

    def undock(self, timeout=20):
        """Power motors on and undock the robot from the station."""
        try:
            # Maker sure we're powered on
            self._robot.power_on()
            # Undock the robot
            blocking_undock(self._robot, timeout)
            return True, "Success"
        except Exception as e:
            return False, str(e)

    def get_docking_state(self, **kwargs):
        """Get docking state of robot."""
        state = self._docking_client.get_docking_state(**kwargs)
        return state

    def update_image_tasks(self, image_name):
        """Adds an async tasks to retrieve images from the specified image source"""

        task_to_add = self.camera_task_name_to_task_mapping[image_name]

        if task_to_add == self._hand_image_task and not self._robot.has_arm():
            self._logger.warn(
                "Robot has no arm, therefore the arm image task can not be added"
            )
            return

        if task_to_add in self._async_tasks._tasks:
            self._logger.warn(
                "Task already in async task list, will not be added again"
            )
            return

        self._async_tasks.add_task(self.camera_task_name_to_task_mapping[image_name])<|MERGE_RESOLUTION|>--- conflicted
+++ resolved
@@ -1395,15 +1395,11 @@
                 )
 
                 robot_command = robot_command_pb2.RobotCommand(
-<<<<<<< HEAD
                     synchronized_command=synchronized_command
                 )
 
                 command = RobotCommandBuilder.build_synchro_command(robot_command)
-=======
-                    synchronized_command=(synchronized_command)
-                )
->>>>>>> fa5a4967
+
 
                 # Send the request
                 self._robot_command_client.robot_command(robot_command)
